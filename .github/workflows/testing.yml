--- conflicted
+++ resolved
@@ -16,13 +16,8 @@
         go: [ '1.20', '1.19' ]
 
     steps:
-<<<<<<< HEAD
-      - uses: actions/checkout@v3
+      - uses: actions/checkout@v4
       - uses: actions/setup-go@v5
-=======
-      - uses: actions/checkout@v4
-      - uses: actions/setup-go@v4
->>>>>>> 149a4ab2
         with:
           go-version: ${{ matrix.go }}
 
@@ -38,13 +33,8 @@
         go: [ '1.20', '1.19' ]
 
     steps:
-<<<<<<< HEAD
-      - uses: actions/checkout@v3
+      - uses: actions/checkout@v4
       - uses: actions/setup-go@v5
-=======
-      - uses: actions/checkout@v4
-      - uses: actions/setup-go@v4
->>>>>>> 149a4ab2
         with:
           go-version: ${{ matrix.go }}
 
@@ -59,13 +49,8 @@
         go: [ '1.20', '1.19' ]
 
     steps:
-<<<<<<< HEAD
-      - uses: actions/checkout@v3
+      - uses: actions/checkout@v4
       - uses: actions/setup-go@v5
-=======
-      - uses: actions/checkout@v4
-      - uses: actions/setup-go@v4
->>>>>>> 149a4ab2
         with:
           go-version: ${{ matrix.go }}
 
@@ -84,13 +69,8 @@
         go: [ '1.20', '1.19' ]
 
     steps:
-<<<<<<< HEAD
-      - uses: actions/checkout@v3
+      - uses: actions/checkout@v4
       - uses: actions/setup-go@v5
-=======
-      - uses: actions/checkout@v4
-      - uses: actions/setup-go@v4
->>>>>>> 149a4ab2
         with:
           go-version: ${{ matrix.go }}
 
